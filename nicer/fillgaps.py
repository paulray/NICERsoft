"""
A script to fill data gaps in a way that retains the noise characteristic of the live data set and preserves AVAR curves. An implementation of the algorithm described in:
Howe and Schlossberger, "Strategy for Characterizing Frequency Stability Measurements having Multiple Dead Times"
"""

import sys
import argparse
import numpy as np
import copy
from scipy.stats import median_abs_deviation
import csv
import matplotlib.pyplot as plt


def check_right(data, gaps, curgap, curgap_size, curgap_num, gap_total):
    """A method to check the right-hand side of the data to obtain the correct number of points to fill the gap.

    Parameters:
            data - np.array, the data being imputed
            gaps - dict, stores the gap indeces with their respective number
            curgap - tuple, (start, end) indeces for current gap
            curgap_size - int, size of current gap
            curgap_num - int, number of current gap
            gap_total - int, total number of gaps
    """
    if (
        len(data) - 1 - curgap[1]
    ) >= curgap_size:  # if enough data to the right of the gap
        if curgap_num == gap_total:  # if on the last gap
            pts_to_reflect = copy.deepcopy(
                data[(curgap[1] + 1) : (curgap[1] + 1 + curgap_size)]
            )  # take the next number of data points required to fill up the gap
            return pts_to_reflect, "right"

        elif (gaps[curgap_num + 1][0] - 1) - (
            curgap[1] + 1
        ) >= curgap_size:  # if continuous run between this gap and the next has enough points to fill the gap
            pts_to_reflect = copy.deepcopy(
                data[(curgap[1] + 1) : (curgap[1] + 1 + curgap_size)]
            )  # take the next number of data points required to fill up the gap
            return pts_to_reflect, "right"

        else:
            # not enough data points between this gap and the next, either print error message and exit or impute from left and right sides
            pts_to_reflect = check_both_sides(
                data, gaps, curgap, curgap_size, curgap_num, gap_total
            )
            if pts_to_reflect is None:
                return None, None
            else:
                return pts_to_reflect, "both"
    else:
        pts_to_reflect = check_both_sides(
            data, gaps, curgap, curgap_size, curgap_num, gap_total
        )
        if pts_to_reflect is None:
            return None, None
        else:
            return pts_to_reflect, "both"


def check_both_sides(data, gaps, curgap, curgap_size, curgap_num, gap_total):
    """A method to check both sides of the data to obtain the correct number of points to fill the gap (half left, half right).

    Parameters:
            data - np.array, the data being imputed
            gaps - dict, stores the gap indeces with their respective number
            curgap - tuple, (start, end) indeces for current gap
            curgap_size - int, size of current gap
            curgap_num - int, number of current gap
            gap_total - int, total number of gaps
    """
    # either print error message and exit or impute from left and right sides
    if curgap_num == 1:  # if this is the first gap in the dataset
        if (
            (gap_total == 1)
            and (curgap[0] >= curgap_size / 2)
            and (curgap[1] <= len(data) - (curgap_size / 2))
        ):  # if only gap
            pts_to_reflect_left = copy.deepcopy(
                data[int(curgap[0] - curgap_size / 2) : (curgap[0])]
            )
            pts_to_reflect_right = copy.deepcopy(
                data[(curgap[1] + 1) : int(curgap[1] + 1 + curgap_size / 2) + 1]
            )
            return pts_to_reflect_left, pts_to_reflect_right
        elif (
            (gap_total != 1)
            and (curgap[0] >= curgap_size / 2)
            and ((gaps[curgap_num + 1][0] - 1) - (curgap[1] + 1) >= curgap_size / 2)
        ):  # if enough space between this gap and the next
            pts_to_reflect_left = copy.deepcopy(
                data[int(curgap[0] - curgap_size / 2) : (curgap[0])]
            )
            pts_to_reflect_right = copy.deepcopy(
                data[(curgap[1] + 1) : int(curgap[1] + 1 + curgap_size / 2) + 1]
            )
            return pts_to_reflect_left, pts_to_reflect_right
        else:  # not enough space on one/both sides
            if gap_total == 1:
                print("Unable to fill all gaps, not enough data. Exiting...")
                return "Done"
            else:
                return None
    elif (
        curgap[0] >= gaps[curgap_num - 1][1] + curgap_size / 2
    ):  # if enough space between previous gap and current gap
        if (curgap[1] <= len(data) - (curgap_size / 2)) and (
            curgap_num == gap_total
        ):  # if last gap and enough space to the right
            pts_to_reflect_left = copy.deepcopy(
                data[int(curgap[0] - curgap_size / 2) : (curgap[0])]
            )
            pts_to_reflect_right = copy.deepcopy(
                data[(curgap[1] + 1) : int(curgap[1] + 1 + curgap_size / 2) + 1]
            )
            return pts_to_reflect_left, pts_to_reflect_right
        elif (curgap_num != gap_total) and (
            (gaps[curgap_num + 1][0] - 1) - (curgap[1] + 1) >= curgap_size / 2
        ):  # if enough space before next gap
            pts_to_reflect_left = copy.deepcopy(
                data[int(curgap[0] - curgap_size / 2) : (curgap[0])]
            )
            pts_to_reflect_right = copy.deepcopy(
                data[(curgap[1] + 1) : int(curgap[1] + 1 + curgap_size / 2) + 1]
            )
            return pts_to_reflect_left, pts_to_reflect_right
        else:  # not enough space on one/both sides
            if gap_total == 1:
                print("Unable to fill all gaps, not enough data. Exiting...")
                return "Done"
            else:
                return None
    else:  # not enough space to the left of the gap
        if gap_total == 1:
            print("Unable to fill all gaps, not enough data. Exiting...")
            return "Done"
        else:
            return None


def check_left(data, gaps, curgap, curgap_size, curgap_num, gap_total):
    """A method to check the left-hand side of the data to obtain the correct number of points to fill the gap.

    Parameters:
            data - np.array, the data being imputed
            gaps - dict, stores the gap indeces with their respective number
            curgap - tuple, (start, end) indeces for current gap
            curgap_size - int, size of current gap
            curgap_num - int, number of current gap
            gap_total - int, total number of gaps
    """
    if curgap_num == 1:  # if this is the first gap
        pts_to_reflect = copy.deepcopy(data[(curgap[0] - curgap_size) : (curgap[0])])
        return pts_to_reflect, "left"

    elif (curgap[0] - 1) - (
        gaps[curgap_num - 1][1] + 1
    ) >= curgap_size:  # if data run between previous gap and current gap large enough
        pts_to_reflect = copy.deepcopy(data[(curgap[0] - curgap_size) : (curgap[0])])
        return pts_to_reflect, "left"

    else:  # if data run between previous gap and current gap not large enough, check data set to the right
        pts_to_reflect = check_right(
            data, gaps, curgap, curgap_size, curgap_num, gap_total
        )
        return pts_to_reflect


def fill(data, gaps, gap_total, gap_num, xcoords, reverse=False):
    """A method to fill the gap_num-th gap in the data by reflecting and inverting data on one/both sides of the gap.

    Parameters:
            data - np.array, the data being imputed
            gaps - dict, stores the gap indeces with their respective number
            gap_total - int, total number of gaps
            gap_num - int, number of current gap
            xcoords - np.array, the x-coordinates corresponding to the data and gaps
            reverse - bool, indicated whether dataset forward-oriented (gap being filled to the right of longest continuous data run) or reversed (left of longest run)
    """
    # find size of gap
    curgap = gaps[gap_num]
    size = (curgap[1] + 1) - curgap[0]
    gap_xcoords = xcoords[curgap[0] - 1 : (curgap[1] + 2)]
    side = None
    # check if there is enough data previous to this gap
    if reverse:
        if curgap[1] > len(data) - size:
            # if not enough previous data (right-hand since flipped), check data following gap
            pts_to_reflect, side = check_left(
                data, gaps, curgap, size, gap_num, gap_total
            )
            if pts_to_reflect is None:
                # decrement gap_num - will come back to this gap once rest of left-sided gaps filled
                gap_num = gap_num - 1
            elif type(pts_to_reflect) == tuple:
                left_pts_to_reflect = pts_to_reflect[0]
                right_pts_to_reflect = pts_to_reflect[1]
            elif pts_to_reflect == "Done":
                return None

        else:
            pts_to_reflect, side = check_right(
                data, gaps, curgap, size, gap_num, gap_total
            )
            if pts_to_reflect is None:
                # decrement gap_num - will come back to this gap once rest of left-sided gaps filled
                gap_num = gap_num - 1
            elif type(pts_to_reflect) == tuple:
                left_pts_to_reflect = pts_to_reflect[0]
                right_pts_to_reflect = pts_to_reflect[1]
            elif pts_to_reflect == "Done":
                return None

    else:
        if curgap[0] < size:
            # if not enough previous data, check data following gap
            pts_to_reflect, side = check_right(
                data, gaps, curgap, size, gap_num, gap_total
            )
            if pts_to_reflect is None:
                # increment gap_to_impute - will come back to this gap once rest of right-sided gaps filled
                gap_num = gap_num + 1
            elif type(pts_to_reflect) == tuple:
                left_pts_to_reflect = pts_to_reflect[0]
                right_pts_to_reflect = pts_to_reflect[1]

        else:
            pts_to_reflect, side = check_left(
                data, gaps, curgap, size, gap_num, gap_total
            )
            if pts_to_reflect is None:
                # increment gap_to_impute - will come back to this gap once rest of right-sided gaps filled
                gap_num = gap_num + 1
            elif type(pts_to_reflect) == tuple:
                left_pts_to_reflect = pts_to_reflect[0]
                right_pts_to_reflect = pts_to_reflect[1]

    # impute the gap
    if pts_to_reflect is not None:
        if type(pts_to_reflect) == tuple:
            if len(left_pts_to_reflect) != 1:
                for j in range(0, len(left_pts_to_reflect)):
                    left_pts_to_reflect[j] = (
                        (left_pts_to_reflect[-1] + left_pts_to_reflect[-2]) / 2
                        + left_pts_to_reflect[-1]
                        - left_pts_to_reflect[j]
                    )  # add the difference between last value and current value to last value to invert
            if len(right_pts_to_reflect) != 1:
                for j in range(0, len(right_pts_to_reflect)):
                    right_pts_to_reflect[j] = (
                        right_pts_to_reflect[0] + right_pts_to_reflect[1]
                    ) / 2 + (right_pts_to_reflect[0] - right_pts_to_reflect[j])

            # reflect data
            data[curgap[0] : (curgap[0] + 1 + int(size / 2))] = left_pts_to_reflect[
                ::-1
            ]
            data[(curgap[1] - int(size / 2)) : curgap[1] + 1] = right_pts_to_reflect[
                ::-1
            ]

            # calculate slope of imputed data
            mfillpts = -(pts_to_reflect[-1] - pts_to_reflect[0]) / (
                xcoords[curgap[0] + int(size / 2)] - xcoords[curgap[0] - int(size / 2)]
            )

            # calculate slope between sides of gap
            mdesired, b = calculate_slope(
                data, curgap, gap_num, gaps, gap_total, len(pts_to_reflect), xcoords
            )

            # calculate slope to apply to imputed data
            mdiff = mdesired - mfillpts

            # create array of even x-coordinate intervals for gap
            xdiff = np.array(gap_xcoords - gap_xcoords[0])

            # apply linear slope to points
            for j in range(0, size):
                data[curgap[0] + j] = mdiff * xdiff[j] + data[curgap[0] + j] + b

            # if odd number of spaces in gap, average first left and last right values and put in middle gap value
            if (size / 2) % 2 == 0.5:
                mid_val = (left_pts_to_reflect[0] + right_pts_to_reflect[-1]) / 2
                data[curgap[1] - int(size / 2)] = mid_val

            # remove gaps
            if gap_num == gap_total:
                gaps.pop(gap_num)
                gap_num = gap_num - 1
            for k in range(gap_num, gap_total):
                gaps[k] = gaps.pop(k + 1)
            gap_total = gap_total - 1
        else:
            # invert fill points
            if side == "right":
                if len(pts_to_reflect) != 1:
                    for j in range(0, len(pts_to_reflect)):
                        pts_to_reflect[j] = (
                            pts_to_reflect[0] + pts_to_reflect[1]
                        ) / 2 + (pts_to_reflect[0] - pts_to_reflect[j])
            else:
                if len(pts_to_reflect) != 1:
                    for j in range(0, len(pts_to_reflect)):
                        pts_to_reflect[j] = (
                            (pts_to_reflect[-1] + pts_to_reflect[-2]) / 2
                            + pts_to_reflect[-1]
                            - pts_to_reflect[j]
                        )

            # reflect the points across the gap
            data[curgap[0] : (curgap[1] + 1)] = pts_to_reflect[::-1]
            # determine the slope of the reflected points
            if side == "left":
                mfillpts = -(pts_to_reflect[-1] - pts_to_reflect[0]) / (
                    xcoords[curgap[0]] - xcoords[curgap[0] - size]
                )
            else:
                mfillpts = -(pts_to_reflect[-1] - pts_to_reflect[0]) / (
                    xcoords[curgap[1] + 1 + size] - xcoords[curgap[1] + 1]
                )
            # calculate the slope between either sides of the gap
            mdesired, b = calculate_slope(
                data, curgap, gap_num, gaps, gap_total, len(pts_to_reflect), xcoords
            )
            # calculate the slope difference to determine the slope to apply to the reflected points
            mdiff = mdesired - mfillpts

            # create array of even x-coordinate intervals for the gap
            xdiff = np.array(gap_xcoords - gap_xcoords[0])

            # add linear slope to points
            for j in range(0, size):
                data[curgap[0] + j] = mdiff * xdiff[j] + data[curgap[0] + j] + b

            # remove gap
            if gap_num == gap_total:
                gaps.pop(gap_num)
                gap_num = gap_num - 1
            else:
                for k in range(gap_num, gap_total):
                    gaps[k] = gaps.pop(k + 1)
            gap_total = gap_total - 1
    return gap_num, gap_total


def calculate_slope(data, curgap, curgap_num, gaps, gap_total, fill_pts_len, xcoords):
    """A method to calculate the linear slope between both sides of a gap.

    Parameters:
            data - np.ndarray, the data being imputed
            curgap - tuple, (start, end) indeces for current gap
            curgap_num - int, number of current gap
            gaps - dict, stores the gap indeces with their respective number
            gap_total - int, total number of gaps
            fill_pts_len - int, the length of the data to fill the gap
            xcoords - np.array, the x-coordinates corresponding to the data and gaps
    """
    m = 0
    b = 0
    if fill_pts_len > 1:
        # check for outliers at the boundary and skip over as necessary
        start, end = check_boundaries(curgap, curgap_num, gaps, gap_total, data)
        if (curgap_num != 1 and curgap[0] - gaps[curgap_num - 1][1] > 2) or (
            curgap_num == 1 and curgap[0] >= 2
        ):
            if (
                curgap_num != gap_total and gaps[curgap_num + 1][0] - curgap[1] > 2
            ) or (curgap_num == gap_total and len(data) - curgap[1] > 2):
                # 2-endpoint average matching
                m = (
                    (data[end[0]] + data[end[1]]) / 2
                    - (data[start[1]] + data[start[0]]) / 2
<<<<<<< HEAD
                ) / (xcoords[end[0]] - xcoords[start[1]])
=======
                ) / (fill_pts_len + 4)
>>>>>>> cc0c5f22
                b = (data[start[1]] + data[start[0]]) / 2 - data[curgap[0]]
            elif curgap_num != gap_total or len(data) - curgap[1] == 2:
                # not 2 data points to match with on right side - endpoint matching w/ 2-pt average
                m = (data[end[0]] - (data[start[1]] + data[start[0]]) / 2) / (
<<<<<<< HEAD
                    xcoords[end[0]] - xcoords[start[1]]
=======
                    fill_pts_len + 3
>>>>>>> cc0c5f22
                )
                b = (data[start[1]] + data[start[0]]) / 2 - data[curgap[0]]
            else:  # gap is at end of data
                m = 0
                b = (data[start[1]] + data[start[0]]) / 2 - data[curgap[0]]
        elif curgap_num != 1 or curgap[0] == 1:
            if (
                curgap_num != gap_total and gaps[curgap_num + 1][0] - curgap[1] > 2
            ) or (curgap_num == gap_total and len(data) - curgap[1] > 2):
                # not 2 data points to match with on left side - endpoint matching w/ 2-pt average
                m = ((data[end[0]] + data[end[1]]) / 2 - data[start[1]]) / (
<<<<<<< HEAD
                    xcoords[end[0]] - xcoords[start[1]]
=======
                    fill_pts_len + 2
>>>>>>> cc0c5f22
                )
                b = data[start[1]] - data[curgap[0]]
            elif curgap_num != gap_total or len(data) - curgap[1] == 2:
                # not 2 data points to match with on either side - endpoint matching
<<<<<<< HEAD
                m = (data[end[0]] - data[start[1]]) / (
                    xcoords[end[0]] - xcoords[start[1]]
                )
=======
                m = (data[end[0]] - data[start[1]]) / (fill_pts_len + 2)
>>>>>>> cc0c5f22
                b = data[start[1]] - data[curgap[0]]
            else:  # gap is at end of data
                m = 0
                b = 0
        else:
            m = 0
            b = 0
    return m, b


def check_boundaries(curgap, curgap_num, gaps, gap_total, data):
    """Look for outliers at the current gap's boundaries.

    Parameters:
            curgap - tuple, start and end indices of the current gap
            curgap_num - int, index of current gap
            gaps - dict, stores all gaps in dataset
            gap_total - int, total number of gaps
            data - np.ndarray, the data being imputed
    """
<<<<<<< HEAD
=======

>>>>>>> cc0c5f22
    start_int = None
    start_ext = None
    end_int = None
    end_ext = None
    if (curgap_num != 1 and curgap[0] - gaps[curgap_num - 1][1] < 11) or curgap[0] < 11:
        start_ext = curgap[0] - 2
        start_int = curgap[0] - 1
    else:
<<<<<<< HEAD
        # find outliers using MAD (median average deviation) with 1st differences
        data_diff = []
        for i in range(curgap[0] - 11, curgap[0] - 1):
            data_diff.append(data[i + 1] - data[i])
        mad = median_abs_deviation(data_diff)

        start_ext = curgap[0] - 2
        start_int = curgap[0] - 1

        cutoff = 5 * mad
        outliers = [
            num > cutoff for num in data_diff
        ]  # positive difference indicates outlier at that index

        for i in range(0, 10):
            # outlier array in reverse order -> incrementing up outlier array decrements data index
            if outliers[i] or outliers[i + 1]:
                start_ext -= 1
                start_int -= 1
            else:
                break  # if no outliers, take indices and break for loop
=======
        data_diff = []
        for i in range(curgap[0] - 10, curgap[0] - 1):
            data_diff.append(data[i + 1] - data[i])
        mad = median_abs_deviation(data_diff)
        start_ext = curgap[0] - 2
        start_int = curgap[0] - 1
        cutoff = 5 * mad
        while abs(data[start_ext]) > cutoff and abs(data[start_int]) > cutoff:
            start_ext -= 1
            start_int -= 1
>>>>>>> cc0c5f22

    if (curgap_num != gap_total and gaps[curgap_num + 1][0] - curgap[1] < 11) or len(
        data
    ) - curgap[1] < 11:
        end_int = curgap[1] + 1
        end_ext = curgap[1] + 2
    else:
<<<<<<< HEAD
        # find outliers using MAD (median average deviation) with 1st differences
=======
>>>>>>> cc0c5f22
        data_diff = []
        for i in range(curgap[1] + 1, curgap[1] + 11):
            data_diff.append(data[i + 1] - data[i])
        mad = median_abs_deviation(data_diff)
<<<<<<< HEAD

        end_int = curgap[1] + 1
        end_ext = curgap[1] + 2

        cutoff = 5 * mad
        outliers = [
            num > cutoff for num in data_diff
        ]  # positive difference indicates outlier at that index

        for i in range(0, 10):
            # outlier array in reverse order -> incrementing up outlier array decrements data index
            if outliers[i] or outliers[i + 1]:
                end_int += 1
                end_ext += 1
            else:
                break  # if no outliers, take indices and break for loop
=======
        end_int = curgap[1] + 1
        end_ext = curgap[1] + 2
        cutoff = 5 * mad
        while abs(data[end_int]) > cutoff and abs(data[end_ext]) > cutoff:
            end_int += 1
            end_ext += 1
>>>>>>> cc0c5f22

    if start_int < 0:
        start_int = None
    if start_ext < 0:
        start_ext = None
    if end_int > len(data) - 1:
        end_int = None
    if end_ext > len(data) - 1:
        end_ext = None

    start = (start_ext, start_int)
    end = (end_int, end_ext)
    return start, end


def fillgaps(datafile, method):
    """A method to fill gaps in data and preserve data noise characteristics.

    Parameters:
    datafile: a csv file formatted as follows: MJD, residual (us)
    method: a string indicating which of the 4 methods of data gap filling to use (reflect, reflect_invert, replica, replica_endpoint)
    """

    y = []
    x = np.array([])
<<<<<<< HEAD
    if datafile[-4:] == ".csv":  # if .csv file entered
        with open(datafile, "r") as f:
            lines = f.readline()
            while lines:
                vals = lines.split(",")
                x = np.append(x, float(vals[0]))
                y.append(float(vals[1]))
                lines = f.readline()
    elif datafile[-4:] == ".txt":  # if .txt file entered
        with open(datafile, "r") as f:
            lines = f.readline()
            while lines:
                vals = lines.strip().split()
                if vals != []:  # if not an empty line
                    x = np.append(x, float(vals[0]))
                    y.append(float(vals[1]))
                lines = f.readline()

    # create equispaced array for x-axis
    if len(x) >= 2:
        diff = x[1] - x[0]
        for i in range(len(x) - 1):
            if x[i + 1] - x[i] < diff and x[i + 1] - x[i] > 0:
                diff = x[i + 1] - x[i]
        numintervals = int((x[-1] - x[0]) / diff)
        xindices = np.array([0], dtype=int)
        for i in range(1, len(x)):
            for j in range(1, numintervals + 1):
                if x[i] - (x[0] + diff * j) < diff:
                    xindices = np.append(xindices, j)
                    break
    data = np.zeros(xindices.max() + 1) * np.nan
    data[xindices] = y

    xfilled = np.linspace(x[0], x[-1], num=int(numintervals + 1))

=======
    with open(datafile, "r") as f:
        lines = f.readline()
        while lines:
            vals = lines.split(",")
            x = np.append(x, float(vals[0]))
            y.append(float(vals[1]))
            lines = f.readline()
    xindices = np.array((x - x[0]), dtype=int)
    data = np.zeros(xindices.max() + 1) * np.nan
    data[xindices] = y

>>>>>>> cc0c5f22
    fig, ax = plt.subplots(2, figsize=(12, 6))
    ax[0].errorbar(x, y, fmt=".")
    ax[0].grid(True)
    ax[0].set_xlabel("MJD")
    ax[0].set_ylabel("Residuals (us)")

    # find indeces of data gaps and largest continuous run of data
    gap_indeces = np.where(np.isnan(data))[0]
    # check if the above numpy.ndarray empty - print message and exit
    if gap_indeces.size == 0:
        print("The data has no gaps. Exiting...")
        return

    gap_total = 1
    start_gap_inx = gap_indeces[0]
    maxdiff = start_gap_inx  # run before first gap
    gap_to_impute = 1
    # initial value
    gaps = {
        1: (start_gap_inx, start_gap_inx)
    }  # {gap #: (starting index, ending index)}
    for i in range(len(gap_indeces) - 1):
        diff = gap_indeces[i + 1] - gap_indeces[i]
        if diff > maxdiff:
            maxdiff = diff
            gap_to_impute = (
                gap_total + 1
            )  # gap to the right of the largest run will be the first to impute
        if diff > 1:  # new gap reached
            gaps[gap_total] = (start_gap_inx, gap_indeces[i])
            start_gap_inx = gap_indeces[i + 1]
            gap_total = gap_total + 1
            # check if new gap also at last index (1-index gap)
            if i == len(gap_indeces) - 2:
                gaps[gap_total] = (start_gap_inx, start_gap_inx)
        if i == len(gap_indeces) - 2:  # only one jump in data set
            gaps[gap_total] = (start_gap_inx, gap_indeces[i + 1])

    # impute single-point gaps
    i = 1
    while i <= gap_total:
        # for i in range(1, gap_total):
        if gaps[i][0] == gaps[i][1]:
            # if data on both sides of gap, take average of previous and following data point
            if gaps[i][0] != 0 and gaps[i][0] != len(data) - 1:
                data[gaps[i][0]] = (data[gaps[i][0] - 1] + data[gaps[i][0] + 1]) / 2
            elif gaps[i][0] == 0:
                data[0] = data[1]
            else:
                data[-1] = data[-2]
            for k in range(i, gap_total):
                gaps[k] = gaps.pop(k + 1)
            gap_total = gap_total - 1
        else:
            i = i + 1

    # check if first gap_to_impute now beyond the range of total gaps
    if gap_to_impute > gap_total:
        gap_to_impute = 1  # set to first gap - if only 1 gap, automatic choice, otherwise starting point
        if gap_total > 1:
            maxdiff = gaps[1][0]  # run before first gap
            for i in range(1, gap_total):
                diff = gaps[i + 1][0] - gaps[i][1]
                if diff > maxdiff:
                    maxdiff = diff
                    gap_to_impute = i + 1

    # impute gaps to the right of this run, then reverse and do left (4 methods)
    # i. Type 2 - reflect+invert
    if method == "reflect+invert":
        while gap_total != 0:
            while gap_to_impute <= gap_total and gap_to_impute != 0:
                gap_to_impute, gap_total = fill(
                    data, gaps, gap_total, gap_to_impute, xfilled
                )
                if gap_to_impute is None:
                    return

            # spacially reverse dataset, continue until beginning reached
            for i in range(gap_to_impute, 0, -1):
                gap_to_impute, gap_total = fill(
                    data, gaps, gap_total, i, xfilled, reverse=True
                )
                if gap_to_impute is None:
                    return

            # reset gap_to_impute if still gaps left
            maxdiff = 0
            for i in range(1, len(gaps)):
                diff = gaps[i + 1][0] - gaps[i][1]
                if diff > maxdiff:
                    gap_to_impute = (
                        i + 1
                    )  # gap to the right of the largest continuous run

<<<<<<< HEAD
=======
    xfilled = np.linspace(
        int(x[0]), int(x[-1]), num=int(x[-1] - x[0]) + 1
    )  # vector of filled-in MJDs, increments of 1 day

>>>>>>> cc0c5f22
    with open("result.csv", "w") as f:
        csvwriter = csv.writer(f)
        csvwriter.writerows(
            zip(xfilled, data)
        )  # write results into csv file in same format as input

    ax[1].errorbar(xfilled, data, fmt=".")
    ax[1].grid(True)
    ax[1].set_xlabel("MJD")
    ax[1].set_ylabel("Residuals (us)")

<<<<<<< HEAD
    plt.show()
=======
    plt.show()  # displays graphs of data before/after imputation
>>>>>>> cc0c5f22


if __name__ == "__main__":
    if len(sys.argv) != 3:
        raise ValueError("Need two arguments: data file and imputation method.")

    fillgaps(sys.argv[1], sys.argv[2])<|MERGE_RESOLUTION|>--- conflicted
+++ resolved
@@ -372,20 +372,12 @@
                 m = (
                     (data[end[0]] + data[end[1]]) / 2
                     - (data[start[1]] + data[start[0]]) / 2
-<<<<<<< HEAD
                 ) / (xcoords[end[0]] - xcoords[start[1]])
-=======
-                ) / (fill_pts_len + 4)
->>>>>>> cc0c5f22
                 b = (data[start[1]] + data[start[0]]) / 2 - data[curgap[0]]
             elif curgap_num != gap_total or len(data) - curgap[1] == 2:
                 # not 2 data points to match with on right side - endpoint matching w/ 2-pt average
                 m = (data[end[0]] - (data[start[1]] + data[start[0]]) / 2) / (
-<<<<<<< HEAD
                     xcoords[end[0]] - xcoords[start[1]]
-=======
-                    fill_pts_len + 3
->>>>>>> cc0c5f22
                 )
                 b = (data[start[1]] + data[start[0]]) / 2 - data[curgap[0]]
             else:  # gap is at end of data
@@ -397,22 +389,14 @@
             ) or (curgap_num == gap_total and len(data) - curgap[1] > 2):
                 # not 2 data points to match with on left side - endpoint matching w/ 2-pt average
                 m = ((data[end[0]] + data[end[1]]) / 2 - data[start[1]]) / (
-<<<<<<< HEAD
                     xcoords[end[0]] - xcoords[start[1]]
-=======
-                    fill_pts_len + 2
->>>>>>> cc0c5f22
                 )
                 b = data[start[1]] - data[curgap[0]]
             elif curgap_num != gap_total or len(data) - curgap[1] == 2:
                 # not 2 data points to match with on either side - endpoint matching
-<<<<<<< HEAD
                 m = (data[end[0]] - data[start[1]]) / (
                     xcoords[end[0]] - xcoords[start[1]]
                 )
-=======
-                m = (data[end[0]] - data[start[1]]) / (fill_pts_len + 2)
->>>>>>> cc0c5f22
                 b = data[start[1]] - data[curgap[0]]
             else:  # gap is at end of data
                 m = 0
@@ -433,10 +417,6 @@
             gap_total - int, total number of gaps
             data - np.ndarray, the data being imputed
     """
-<<<<<<< HEAD
-=======
-
->>>>>>> cc0c5f22
     start_int = None
     start_ext = None
     end_int = None
@@ -445,7 +425,6 @@
         start_ext = curgap[0] - 2
         start_int = curgap[0] - 1
     else:
-<<<<<<< HEAD
         # find outliers using MAD (median average deviation) with 1st differences
         data_diff = []
         for i in range(curgap[0] - 11, curgap[0] - 1):
@@ -467,18 +446,6 @@
                 start_int -= 1
             else:
                 break  # if no outliers, take indices and break for loop
-=======
-        data_diff = []
-        for i in range(curgap[0] - 10, curgap[0] - 1):
-            data_diff.append(data[i + 1] - data[i])
-        mad = median_abs_deviation(data_diff)
-        start_ext = curgap[0] - 2
-        start_int = curgap[0] - 1
-        cutoff = 5 * mad
-        while abs(data[start_ext]) > cutoff and abs(data[start_int]) > cutoff:
-            start_ext -= 1
-            start_int -= 1
->>>>>>> cc0c5f22
 
     if (curgap_num != gap_total and gaps[curgap_num + 1][0] - curgap[1] < 11) or len(
         data
@@ -486,15 +453,11 @@
         end_int = curgap[1] + 1
         end_ext = curgap[1] + 2
     else:
-<<<<<<< HEAD
         # find outliers using MAD (median average deviation) with 1st differences
-=======
->>>>>>> cc0c5f22
         data_diff = []
         for i in range(curgap[1] + 1, curgap[1] + 11):
             data_diff.append(data[i + 1] - data[i])
         mad = median_abs_deviation(data_diff)
-<<<<<<< HEAD
 
         end_int = curgap[1] + 1
         end_ext = curgap[1] + 2
@@ -511,14 +474,6 @@
                 end_ext += 1
             else:
                 break  # if no outliers, take indices and break for loop
-=======
-        end_int = curgap[1] + 1
-        end_ext = curgap[1] + 2
-        cutoff = 5 * mad
-        while abs(data[end_int]) > cutoff and abs(data[end_ext]) > cutoff:
-            end_int += 1
-            end_ext += 1
->>>>>>> cc0c5f22
 
     if start_int < 0:
         start_int = None
@@ -544,7 +499,6 @@
 
     y = []
     x = np.array([])
-<<<<<<< HEAD
     if datafile[-4:] == ".csv":  # if .csv file entered
         with open(datafile, "r") as f:
             lines = f.readline()
@@ -581,19 +535,6 @@
 
     xfilled = np.linspace(x[0], x[-1], num=int(numintervals + 1))
 
-=======
-    with open(datafile, "r") as f:
-        lines = f.readline()
-        while lines:
-            vals = lines.split(",")
-            x = np.append(x, float(vals[0]))
-            y.append(float(vals[1]))
-            lines = f.readline()
-    xindices = np.array((x - x[0]), dtype=int)
-    data = np.zeros(xindices.max() + 1) * np.nan
-    data[xindices] = y
-
->>>>>>> cc0c5f22
     fig, ax = plt.subplots(2, figsize=(12, 6))
     ax[0].errorbar(x, y, fmt=".")
     ax[0].grid(True)
@@ -689,13 +630,6 @@
                         i + 1
                     )  # gap to the right of the largest continuous run
 
-<<<<<<< HEAD
-=======
-    xfilled = np.linspace(
-        int(x[0]), int(x[-1]), num=int(x[-1] - x[0]) + 1
-    )  # vector of filled-in MJDs, increments of 1 day
-
->>>>>>> cc0c5f22
     with open("result.csv", "w") as f:
         csvwriter = csv.writer(f)
         csvwriter.writerows(
@@ -707,11 +641,8 @@
     ax[1].set_xlabel("MJD")
     ax[1].set_ylabel("Residuals (us)")
 
-<<<<<<< HEAD
-    plt.show()
-=======
     plt.show()  # displays graphs of data before/after imputation
->>>>>>> cc0c5f22
+
 
 
 if __name__ == "__main__":
