--- conflicted
+++ resolved
@@ -176,13 +176,9 @@
             etable = get_eventundershoots_ftools(self.ufafiles,workdir=None)
             self.eventundershoots, edges = np.histogram(etable['TIME'],hkmetbins)
             del etable
-<<<<<<< HEAD
         else:
             self.eventundershoots = None
-=======
-
->>>>>>> a51f6f5d
-
+            
     def writebkffile(self):
         # Write useful rates  to file for filtering
 
