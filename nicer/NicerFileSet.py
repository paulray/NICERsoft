--- conflicted
+++ resolved
@@ -56,38 +56,7 @@
             self.etable = self.createetable()
         self.sortmet()
         self.makebasename()
-
-<<<<<<< HEAD
-        #--------------------Editing / Filtering the event data-----------------
-        #filtering out chosen IDS
-        if self.args.mask is not None:
-            log.info('Masking IDS')
-            for id in self.args.mask:
-                self.etable = self.etable[np.where(self.etable['DET_ID'] != id)]
-        # If there are no PI columns, add them with approximate calibration
-        if self.args.pi or not ('PI' in self.etable.colnames):
-            log.info('Adding PI')
-            calfile = path.join(datadir,'gaincal_linear.txt')
-            pi = calc_pi(self.etable,calfile)
-            self.etable['PI'] = pi
-
-        if self.args.applygti is not None:
-            g = Table.read(self.args.applygti)
-            log.info('Applying external GTI from {0}'.format(self.args.applygti))
-            g['DURATION'] = g['STOP']-g['START']
-            # Only keep GTIs longer than 16 seconds
-            g = g[np.where(g['DURATION']>16.0)]
-            log.info('Applying external GTI')
-            print(g)
-            self.etable = apply_gti(self.etable,g)
-            # Replacing this GTI does not work. It needs to be ANDed with the existing GTI
-            self.etable.meta['EXPOSURE'] = g['DURATION'].sum()
-            self.gtitable = g
-        log.info('Exposure : {0:.2f}'.format(self.etable.meta['EXPOSURE']))
-        #-----------------------------------------------------------------------
-
-=======
->>>>>>> 1e5fb771
+        
         #Compiling HK Data
         self.getmk()
         self.hkshootrate()
